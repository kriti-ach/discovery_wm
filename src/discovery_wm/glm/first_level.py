--- conflicted
+++ resolved
@@ -668,37 +668,9 @@
 
         design_matrix['constant'] = 1
 
-<<<<<<< HEAD
         # Print design matrix column names for debugging
         print("Design matrix columns:", design_matrix.columns.tolist())
 
-        # exclusion, any_fail = qa_design_matrix(
-        #     indiv_contrasts_dir,
-        #     contrasts,
-        #     design_matrix,
-        #     subj_id,
-        #     task_name,
-        #     session,
-        #     percent_junk=percent_junk,
-        # )
-
-        # add_to_html_summary(
-        #     subj_id,
-        #     contrasts,
-        #     design_matrix,
-        #     indiv_contrasts_dir,
-        #     regress_rt="response_time_centered",
-        #     duration_choice="constant",
-        #     task=task_name,
-        #     any_fail=any_fail,
-        #     exclusion=exclusion,
-        #     session=session,
-        #     percent_junk=percent_junk,
-        #     model_break=True,
-        #     add_deriv=False,
-        #     only_breaks_with_performance_feedback=True
-        # )
-=======
         exclusion, any_fail = qa_design_matrix(
             indiv_contrasts_dir,
             contrasts,
@@ -728,7 +700,6 @@
             # add_deriv=False,
             # only_breaks_with_performance_feedback=True
         )
->>>>>>> a7f2a6bc
 
         # Fit GLM to the data
         fmri_glm = FirstLevelModel(
